import streamlit as st
import geopandas as gpd
import pydeck as pdk
import os 
import json
import matplotlib.pyplot as plt
import numpy as np
import fiona, geopandas as gpd, streamlit as st
# Set page configuration
st.set_page_config(
    page_title="Building Map Dashboard",
    page_icon="🗺️",
    layout="wide"
)
st.write("Fiona version :", fiona.__version__)
st.write("GeoPandas version :", gpd.__version__)

<<<<<<< HEAD

=======
>>>>>>> 161b6cf0
# Create tabs for different views
tab1, tab2 = st.tabs(["🗺️ Building Map", "📊 Energy Analysis"])
with tab1:


    # 🔶 Import the shp file
    shp_path = "E:/building-renovation-passport-project/_5_Web_Mini_Dashboard/u.shp"  
    # 🔶 Path to building information JSON file
    building_info_path = "_2_Info_extraction/for_teaser.json"

    # 🔶 Load building information from JSON file
    @st.cache_data
    def load_building_info(json_file_path):
        """Load building information from JSON file"""
        try:
            with open(json_file_path, 'r', encoding='utf-8') as file:
                building_data = json.load(file)
            return building_data
        except FileNotFoundError:
            st.error(f"Building info file not found: {json_file_path}")
            return None
        except Exception as e:
            st.error(f"Error loading building info: {str(e)}")
            return None

    def find_building_info(building_data, target_id):
        """Find specific building information by ID"""
        if isinstance(building_data, list):
            for building in building_data:
                if building.get('id') == target_id:
                    return building
        elif isinstance(building_data, dict):
            if building_data.get('id') == target_id:
                return building_data
            # If it's a dict with building IDs as keys
            return building_data.get(target_id)
        return None

    def display_building_info(building_info):
        """Display building information in a beautiful format"""
        if not building_info:
            st.warning("No information available for this building")
            return
        
        st.markdown("### 🏢 Building Information")
        
        # Create columns for organized display
        col1, col2 = st.columns(2)
        
        with col1:
            st.markdown("#### 📋 Basic Information")
            if 'id' in building_info:
                st.markdown(f"**Building ID:** `{building_info['id']}`")
            if 'year_built' in building_info:
                st.metric("Year Built", building_info['year_built'])
            if 'roof_type' in building_info:
                st.markdown(f"**Roof Type:** {building_info['roof_type'].title()}")
        
        with col2:
            st.markdown("#### 📐 Dimensions")
            if 'roof_h_typ' in building_info:
                st.metric("Typical Roof Height", f"{building_info['roof_h_typ']:.2f} m")
            if 'roof_h_max' in building_info:
                st.metric(" Roof Height", f"{building_info['roof_h_max']:.2f} m")
            if 'ground_lvl' in building_info:
                st.metric("Ground Level", f"{building_info['ground_lvl']:.2f} m")
        

        
        # Additional details in expandable section
        with st.expander("🔍 Additional Details"):
            st.json(building_info)

    # 🔶 Read the shp with gpd
    @st.cache_data
    def load_shapefile():
        gdf = gpd.read_file(shp_path)
        # 🔶 Drop instances that do not end with -0
        gdf = gdf[gdf["object_id"].astype(str).str.endswith("-0")]
        
        # 🔶 Clean object_id to remove '-0' for comparison
        if isinstance(gdf["object_id"].iloc[0], list):
            gdf["object_id_clean"] = gdf["object_id"].apply(
                lambda x: x[0].replace("-0", "") if isinstance(x, list) and len(x) > 0 else "")
        else:
            gdf["object_id_clean"] = gdf["object_id"].astype(str).str.replace("-0", "", regex=False)
        
        gdf = gdf.to_crs(epsg=4326)
        return gdf

    gdf = load_shapefile()

    # 🔶 Path to folder containing .mat files
    results_folder = "Open_modula_maybe/simulation_results"

    # Get all building IDs from the .mat filenames
    @st.cache_data
    def get_building_ids():
        if os.path.exists(results_folder):
            mat_files = [f for f in os.listdir(results_folder) if f.endswith("_result.mat")]
            building_ids = [f.replace("_result.mat", "").replace("NL_Building_", "NL.IMBAG.Pand.") for f in mat_files]
            return building_ids, mat_files
        else:
            return [], []

    building_ids, mat_files = get_building_ids()

    # Filter only buildings that have corresponding .mat results
    filtered_gdf = gdf[gdf["object_id_clean"].isin(building_ids)]

    # 🔶 Streamlit App Layout
    st.title("🗺️ Building Analysis Dashboard")
    st.markdown("---")

    # Load building information
    building_data = load_building_info(building_info_path)

    # Create layout with map and building info
    col1, col2 = st.columns([1, 1])

    with col1:
        st.subheader("🗺️ Building Map")
        
        # Display map using pydeck
        geojson = gdf.__geo_interface__  # Use all buildings, not just filtered ones

        # Add color property to each feature based on building ID
        target_building_id = "NL.IMBAG.Pand.0503100000019674"

        for feature in geojson['features']:
            if feature['properties']['object_id_clean'] == target_building_id:
                feature['properties']['color'] = [0, 255, 0, 120]  # Green for target building
            else:
                feature['properties']['color'] = [200, 30, 0, 90]  # Red for other buildings

        layer = pdk.Layer(
            "GeoJsonLayer",
            geojson,
            stroked=True,
            filled=True,
            extruded=False,
            get_fill_color="properties.color",
            get_line_color=[255, 255, 255],
            pickable=True,
            auto_highlight=True
        )

        view_state = pdk.ViewState(
            latitude=52.005278,
            longitude=4.364722,
            zoom=17,
            pitch=0,
        )

        deck = pdk.Deck(
            layers=[layer],
            initial_view_state=view_state,
            tooltip={"text": "Building ID: {object_id_clean}"}
        )

        map_data = st.pydeck_chart(deck)

    with col2:
        st.subheader("🏢 Target Building Details")
        
        if building_data:
            # Find and display information for the target building
            target_info = find_building_info(building_data, target_building_id)
            display_building_info(target_info)
        else:
            st.warning("📄 Could not load building data from the specified path")
            st.info(f"**Expected path:** `{building_info_path}`")

    # Footer
    st.markdown("---")
    st.markdown("**Building Analysis Dashboard** - Interactive map with detailed building information")

with tab2:
    st.subheader("📊 Heat Consumption Analysis")

    file_path ="E:/building-renovation-passport-project/Open_modula_maybe/simulation_results/NL_Building_0503100000019674_result.mat"
    
    if os.path.exists(file_path):
        try:
            from buildingspy.io.outputfile import Reader
            
            # Load .mat file
            r = Reader(file_path, "dymola")
            
            # Get heating power data
            time, heat_data = r.values('multizone.PHeater[1]')
            
            # Convert seconds to months
            seconds_per_year = 365 * 24 * 3600
            seconds_per_month = seconds_per_year / 12.0
            time_months = time / seconds_per_month
            
            # Create two columns for before/after comparison
            col1, col2 = st.columns(2)
            
            with col1:
                st.markdown("#### 🔥 Pre-Renovation Heating")
                
                # Plot heating power
                fig, ax = plt.subplots(figsize=(8, 5))
                ax.plot(time_months, heat_data, label="Pre-renovation", color='red')
                ax.set_xticks(np.arange(1, 13))
                ax.set_xticklabels([
                    "Jan", "Feb", "Mar", "Apr", "May", "Jun",
                    "Jul", "Aug", "Sep", "Oct", "Nov", "Dec"
                ])
                ax.set_xlabel("Month")
                ax.set_ylabel("Heating Power (W)")
                ax.set_title("Pre-Renovation Heating Power")
                ax.legend()
                ax.grid(True)
                st.pyplot(fig)
                
                # Calculate and display metrics
                total_consumption = np.trapz(heat_data, time) / 3600000  # Convert to kWh
                max_power = np.max(heat_data)
                avg_power = np.mean(heat_data)
                
                st.metric("Total Annual Consumption", f"{total_consumption:,.0f} kWh")
                st.metric("Peak Power", f"{max_power:,.0f} W")
                st.metric("Average Power", f"{avg_power:,.0f} W")
            
            with col2:
                post_file_path="E:/building-renovation-passport-project/Open_modula_maybe/simulation_results/NL_Building_0503100000013392_result.mat"
                if os.path.exists(post_file_path):
                    st.markdown("#### 🌱 Post-Renovation Heating")
                    
                    # Load post-renovation data
                    r_post = Reader(post_file_path, "dymola")
                    time_post, heat_post = r_post.values('multizone.PHeater[1]')
                    time_months_post = time_post / seconds_per_month
                    
                    # Plot post-renovation heating
                    fig2, ax2 = plt.subplots(figsize=(8, 5))
                    ax2.plot(time_months_post, heat_post, label="Post-renovation", color='green')
                    ax2.set_xticks(np.arange(1, 13))
                    ax2.set_xticklabels([
                        "Jan", "Feb", "Mar", "Apr", "May", "Jun",
                        "Jul", "Aug", "Sep", "Oct", "Nov", "Dec"
                    ])
                    ax2.set_xlabel("Month")
                    ax2.set_ylabel("Heating Power (W)")
                    ax2.set_title("Post-Renovation Heating Power")
                    ax2.legend()
                    ax2.grid(True)
                    st.pyplot(fig2)
                    
                    # Calculate post-renovation metrics
                    total_consumption_post = np.trapz(heat_post, time_post) / 3600000
                    max_power_post = np.max(heat_post)
                    avg_power_post = np.mean(heat_post)
                    
                    # Calculate savings
                    savings = total_consumption - total_consumption_post
                    savings_percent = (savings / total_consumption) * 100
                    
                    st.metric("Total Annual Consumption", f"{total_consumption_post:,.0f} kWh")
                    st.metric("Peak Power", f"{max_power_post:,.0f} W")
                    st.metric("Average Power", f"{avg_power_post:,.0f} W")
                    st.metric("Annual Savings", f"{savings:,.0f} kWh", f"{savings_percent:.1f}%")
                
                else:
                    st.info("📄 Post-renovation data not available")
            
            # Comparison chart if both files exist
            if os.path.exists(post_file_path):
                st.markdown("#### 📊 Before vs After Comparison")
                
                fig3, ax3 = plt.subplots(figsize=(12, 6))
                ax3.plot(time_months, heat_data, label="Pre-renovation", color='red', alpha=0.8)
                ax3.plot(time_months_post, heat_post, label="Post-renovation", color='green', alpha=0.8)
                ax3.set_xticks(np.arange(1, 13))
                ax3.set_xticklabels([
                    "Jan", "Feb", "Mar", "Apr", "May", "Jun",
                    "Jul", "Aug", "Sep", "Oct", "Nov", "Dec"
                ])
                ax3.set_xlabel("Month")
                ax3.set_ylabel("Heating Power (W)")
                ax3.set_title("Heating Power Comparison: Before vs After Renovation")
                ax3.legend()
                ax3.grid(True)
                st.pyplot(fig3)
                
        except Exception as e:
            st.error(f"Error loading energy data: {str(e)}")
            st.info("Make sure the buildingspy library is installed: `pip install buildingspy`")
    
    else:
        st.warning(f"No energy data found for building {target_building_id}")
        st.info(f"Expected file: {target_building_file}")<|MERGE_RESOLUTION|>--- conflicted
+++ resolved
@@ -5,6 +5,7 @@
 import json
 import matplotlib.pyplot as plt
 import numpy as np
+import fiona, geopandas as gpd, streamlit as st
 import fiona, geopandas as gpd, streamlit as st
 # Set page configuration
 st.set_page_config(
@@ -15,10 +16,6 @@
 st.write("Fiona version :", fiona.__version__)
 st.write("GeoPandas version :", gpd.__version__)
 
-<<<<<<< HEAD
-
-=======
->>>>>>> 161b6cf0
 # Create tabs for different views
 tab1, tab2 = st.tabs(["🗺️ Building Map", "📊 Energy Analysis"])
 with tab1:
